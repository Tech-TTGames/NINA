--- conflicted
+++ resolved
@@ -49,257 +49,6 @@
     {},
 ]
 
-<<<<<<< HEAD
-=======
-
-
-
-
-
-
-
-
-
-
-
-
-
-
-
-
-
-
-
-
-
-
-
-[[cycles.events]]
-weight = 20
-max_use = -1
-max_cycle = -1
-refstring = "(Player1) (thinks/thinks/thinks/thinks/think1) about winning."
-text = "$Tribute1 thinks about winning."
-tribute_changes = [
-    {},
-]
-
-[[cycles.events]]
-weight = 20
-max_use = -1
-max_cycle = -1
-refstring = "(Player1:1), (Player2:1), (Player3:1), and (Player4:1) tell each other ghost stories to lighten the mood."
-text = "$Tribute1, $Tribute2, $Tribute3, and $Tribute4 tell each other ghost stories to lighten the mood."
-tribute_changes = [
-    {},
-    {},
-    {},
-    {},
-]
-
-[[cycles.events]]
-weight = 20
-max_use = -1
-max_cycle = -1
-refstring = "(Player1) (looks/looks/looks/looks/look1) at the night sky."
-text = "$Tribute1 looks at the night sky."
-tribute_changes = [
-    {},
-]
-
-[[cycles.events]]
-weight = 20
-max_use = -1
-max_cycle = -1
-refstring = "(Player1:1) (defeats/defeats/defeats/defeats/defeat1) (Player2!1) in a fight, but spares [typeC2] life."
-text = "$Tribute1 defeats $Tribute2 in a fight, but spares $PA2 life."
-tribute_changes = [
-    {},
-    {},
-]
-
-[[cycles.events]]
-weight = 20
-max_use = -1
-max_cycle = -1
-refstring = "(Player1:1) (begs/begs/begs/begs/beg1) for (Player2:1) to kill [typeB1]. [TypeA2] (refuses/refuses/refuses/refuses/refuse2), keeping (Player1) alive."
-text = "$Tribute1 begs for $Tribute2 to kill $OP1. $SP2_C refuses, keeping $Tribute1 alive."
-tribute_changes = [
-    {},
-    {},
-]
-
-[[cycles.events]]
-weight = 20
-max_use = -1
-max_cycle = -1
-refstring = "(Player1:1), (Player2:1), (Player3:1), (Player4:1), and (Player5:1) sleep in shifts."
-text = "$Tribute1, $Tribute2, $Tribute3, $Tribute4, and $Tribute5 sleep in shifts."
-tribute_changes = [
-    {},
-    {},
-    {},
-    {},
-    {},
-]
-
-[[cycles.events]]
-weight = 20
-max_use = -1
-max_cycle = -1
-refstring = "(Player1:1) (lets/lets/lets/lets/let1) (Player2:1) into [typeC1] loft."
-text = "$Tribute1 lets $Tribute2 into $PA1 loft."
-tribute_changes = [
-    {},
-    {},
-]
-
-[[cycles.events]]
-weight = 20
-max_use = -1
-max_cycle = -1
-refstring = "(Player1) (tries/tries/tries/tries/try1) to sing [typeD1] to sleep."
-text = "$Tribute1 tries to sing $RP1 to sleep."
-tribute_changes = [
-    {},
-]
-
-[[cycles.events]]
-weight = 20
-max_use = -1
-max_cycle = -1
-refstring = "(Player1) (attempts/attempts/attempts/attempts/attempt1) to start a fire, but is unsuccessful."
-text = "$Tribute1 attempts to start a fire, but is unsuccessful."
-tribute_changes = [
-    {},
-]
-
-[[cycles.events]]
-weight = 20
-max_use = -1
-max_cycle = -1
-refstring = "(Player1) quietly (hums/hums/hums/hums/hum1)."
-text = "$Tribute1 quietly hums."
-tribute_changes = [
-    {},
-]
-
-[[cycles.events]]
-weight = 20
-max_use = -1
-max_cycle = -1
-refstring = "(Player1:1), (Player2:1), and (Player3:1) cheerfully sing songs together."
-text = "$Tribute1, $Tribute2, and $Tribute3 cheerfully sing songs together."
-tribute_changes = [
-    {},
-    {},
-    {},
-]
-
-[[cycles.events]]
-weight = 20
-max_use = -1
-max_cycle = -1
-refstring = "(Player1) (is/is/is/is/are1) unable to start a fire and sleeps without warmth."
-text = "$Tribute1 is unable to start a fire and sleeps without warmth."
-tribute_changes = [
-    {},
-]
-
-[[cycles.events]]
-weight = 20
-max_use = -1
-max_cycle = -1
-refstring = "(Player1:1) and (Player2:1) hold hands."
-text = "$Tribute1 and $Tribute2 hold hands."
-tribute_changes = [
-    {},
-    {},
-]
-
-[[cycles.events]]
-weight = 20
-max_use = -1
-max_cycle = -1
-refstring = "(Player1:1) (convinces/convinces/convinces/convinces/convince1) (Player2:1) to snuggle with [typeB1]."
-text = "$Tribute1 convinces $Tribute2 to snuggle with $OP1."
-tribute_changes = [
-    {},
-    {},
-]
-
-[[cycles.events]]
-weight = 20
-max_use = -1
-max_cycle = -1
-refstring = "(Player1) receives a poster from an unknown sponsor. [TypeA1] reads the poster and its about the Rossartist Propaganda."
-text = "$Tribute1 receives a poster from an unknown sponsor. $SP1_C reads the poster and its about the Rossartist Propaganda."
-tribute_changes = [
-    {},
-]
-
-[[cycles.events]]
-weight = 20
-max_use = -1
-max_cycle = -1
-refstring = "(Player1:1) helps (Player2:1) sharpen [typeC2] sword."
-text = "$Tribute1 helps $Tribute2 sharpen $PA2 sword."
-tribute_changes = [
-    {},
-    {},
-]
-
-[[cycles.events]]
-weight = 20
-max_use = -1
-max_cycle = -1
-refstring = "(Player1) decides to become one with the Tree."
-text = "$Tribute1 decides to become one with the Tree."
-tribute_changes = [
-    {},
-]
-
-[[cycles.events]]
-weight = 20
-max_use = -1
-max_cycle = -1
-refstring = "(Player1) receives sponsorship from NordVPN. The sky is filled with an advertisement."
-text = "$Tribute1 receives sponsorship from NordVPN. The sky is filled with an advertisement."
-tribute_changes = [
-    {},
-]
-
-[[cycles.events]]
-weight = 20
-max_use = -1
-max_cycle = -1
-refstring = "(Player1) receives a help and advice guide. [TypeA1] can't read it and throws it away."
-text = "$Tribute1 receives a help and advice guide. $SP1_C can't read it and throws it away."
-tribute_changes = [
-    {},
-]
-
-[[cycles.events]]
-weight = 20
-max_use = -1
-max_cycle = -1
-refstring = "(Player1) finds a coffin to sleep in, they were plagued by nightmares."
-text = "$Tribute1 finds a coffin to sleep in, they were plagued by nightmares."
-tribute_changes = [
-    {},
-]
-
-[[cycles.events]]
-weight = 20
-max_use = -1
-max_cycle = -1
-refstring = "(Player1) patiently waits for Ferrari lore to drop."
-text = "$Tribute1 patiently waits for Ferrari lore to drop."
-tribute_changes = [
-    {},
-]
-
->>>>>>> 8df4e1d1
 [[cycles.events]]
 weight = 20
 max_use = -1
@@ -320,18 +69,6 @@
     {},
 ]
 
-
-
-
-
-
-
-
-
-
-
-
-
 [[cycles.events]]
 weight = 20
 max_use = -1
