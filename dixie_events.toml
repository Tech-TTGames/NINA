# This is an actual events file, see *just* events.toml for the sample file.
[[cycles]]
    name = "Bloodbath"
    text = "As the tributes materialize on their podiums, the horn sounds."
    weight = "0"
    allow_item_events = "cycle"

    [[cycles.events]]
        text = "$Tribute1 and $Tribute2 fight for a bag. $Tribute1 gives up and retreats."
        weight = 4
        max_use = -1
        max_cycle = -1
        tribute_changes = [
            { power = -5, enemies = [[2, 1]] },
            { power = 10, enemies = [[1, 1]] },
        ]
        tribute_requirements = [
            { relationship = { 2 = "notallies"} },
            { relationship = { 1 = "notallies"} },
        ]


    [[cycles.events]]
        text = "$Tribute1 grabs a backpack and retreats."
        weight = 20
        max_use = -1
        max_cycle = -1
        tribute_changes = [
            { power = 5 },
        ]

    [[cycles.events]]
        text = "$Tribute1 finds some widgets, diggcoins and prefabs."
        weight = 10
        max_use = -1
        max_cycle = -1
        tribute_changes = [
            { power = 5 },
        ]

    [[cycles.events]]
        text = "$Tribute1 runs into the Oasis and hides."
        weight = 10
        max_use = -1
        max_cycle = -1
        tribute_changes = [
            { power = 0 },
        ]

    [[cycles.events]]
        text = "$Tribute1 rips a balloon out of $Tribute2's hands."
        weight = 10
        max_use = -1
        max_cycle = -1
        tribute_changes = [
            { enemies = [[2, 1]] },
            { enemies = [[1, 1]] },
        ]

    [[cycles.events]]
        text = "$Tribute1 finds a baggie full of water."
        weight = 10
        max_use = -1
        max_cycle = -1
        tribute_changes = [
            { power = 5 },
        ]

    [[cycles.events]]
        text = "$Tribute1 stays at the Oasis for resources."
        weight = 20
        max_use = -1
        max_cycle = -1
        tribute_changes = [
            { power = 5 },
        ]

    [[cycles.events]]
        text = "$Tribute1 gathers as much food as $SP1 can."
        weight = 20
        max_use = -1
        max_cycle = -1
        tribute_changes = [
            { power = 5 },
        ]

    [[cycles.events]]
        text = "$Tribute1 finds a bag full of pumpkins."
        weight = 10
        max_use = -1
        max_cycle = -1
        tribute_changes = [
            { power = 5 },
        ]

    [[cycles.events]]
        # Consider promoting to a recvoery item?
        text = "$Tribute1 clutches a first aid kit and runs away."
        weight = 10
        max_use = -1
        max_cycle = -1
        tribute_changes = [
            { power = 10 },
        ]

    [[cycles.events]]
        text = "$Tribute1, $Tribute2 and $Tribute3 work together to get as many supplies as possible."
        weight = 10
        max_use = -1
        max_cycle = -1
        tribute_changes = [
            { power = 5, allies = [[2, 1], [3, 1]] },
            { power = 5, allies = [[1, 1], [3, 1]] },
            { power = 5, allies = [[2, 1], [1, 1]] },
        ]

    [[cycles.events]]
        text = "$Tribute1 runs away with a lighter and some rope."
        weight = 10
        max_use = -1
        max_cycle = -1
        tribute_changes = [
            { power = 5 },
        ]

    [[cycles.events]]
        text = "$Tribute1 finds a backpack full of skill pivots."
        weight = 20
        max_use = -1
        max_cycle = -1
        tribute_changes = [
            { power = 5 },
        ]

    [[cycles.events]]
        text = "$Tribute1 breaks $Tribute2's nose for a basket of Choco's chocos."
        weight = 10
        max_use = -1
        max_cycle = -1
        tribute_changes = [
            { power = 5 },
            { enemies = [[1, 1]] },
        ]

    [[cycles.events]]
        text = "$Tribute1 grabs a backpack, not realizing its empty."
        weight = 20
        max_use = -1
        max_cycle = -1
        tribute_changes = [
            { },
        ]

    [[cycles.events]]
        text = "$Tribute1, $Tribute2, $Tribute3, and $Tribute4 share everything they gathered before running."
        weight = 10
        max_use = -1
        max_cycle = -1
        tribute_changes = [
            { power = 5 },
            { power = 5 },
            { power = 5 },
            { power = 5 },
        ]
        tribute_requirements = [
            { relationship = { 2 = "notenemies", 3 = "notenemies", 4 = "notenemies"} },
            { relationship = { 1 = "notenemies", 3 = "notenemies", 4 = "notenemies"} },
            { relationship = { 1 = "notenemies", 2 = "notenemies", 4 = "notenemies"} },
            { relationship = { 1 = "notenemies", 2 = "notenemies", 3 = "notenemies"} },
        ]

    [[cycles.events]]
        # Consider upgrading to Item
        text = "$Tribute1 retrieves a Grappling Hook from inside the Oasis."
        weight = 20
        max_use = -1
        max_cycle = -1
        tribute_changes = [
            { power = 10 },
        ]

    [[cycles.events]]
        text = "$Tribute1 grabs a jar of fishing bait while $Tribute2 gets fishing gear."
        weight = 20
        max_use = -1
        max_cycle = -1
        tribute_changes = [
            { power = 5 },
            { power = 5 },
        ]
        tribute_requirements = [
            { relationship = { 2 = "notenemies"} },
            { relationship = { 1 = "notenemies"} },
        ]

    [[cycles.events]]
        text = "$Tribute1 scares $Tribute2 away from the Oasis."
        weight = 20
        max_use = -1
        max_cycle = -1
        tribute_changes = [
            { },
            { enemies = [[1, 1]] },
        ]
        tribute_requirements = [
            { relationship = { 2 = "notallies"} },
            { },
        ]

    [[cycles.events]]
        text = "$Tribute1 grabs an Oath Ring in a corner."
        weight = 1
        max_use = -1
        max_cycle = -1
        tribute_changes = [
            { power = 5 },
        ]

    [[cycles.events]]
        weight = 20
        max_use = -1
        max_cycle = -1
        text = "$Tribute1 knocks out $Tribute2, leaving them at the Oasis."
        tribute_changes = [
            { },
            { power = -10, enemies = [[1, 1]] },
        ]
        tribute_requirements = [
            { relationship = { 2 = "notallies"} },
            { },
        ]

    [[cycles.events]]
        weight = 20
        max_use = -1
        max_cycle = -1
        text = "$Tribute1 snatches a bottle of alcohol and a rag."
        tribute_changes = [
            { power = 5 },
        ]

    [[cycles.events]]
        weight = 20
        max_use = -1
        max_cycle = -1
        text = "$Tribute1 grabs a Coffee Mug."
        tribute_changes = [
            { power = 5 },
        ]

    [[cycles.events]]
        weight = 20
        max_use = -1
        max_cycle = -1
        text = "$Tribute1 grabs some shotgun shells."
        tribute_changes = [
            { power = 1 }, # Doesn't do much considering they don't have a shotgun.
        ]

    [[cycles.events]]
        weight = 10
        max_use = -1
        max_cycle = -1
        text = "$Tribute1 grabs some syringes filled with fluids."
        tribute_changes = [
            { power = 10 },
        ]

    [[cycles.events]]
        weight = 10
        max_use = -1
        max_cycle = -1
        text = "$Tribute1 grabs some syringes filled with fluids."
        tribute_changes = [
            { power = -10 },
        ]

    [[cycles.events]]
        weight = 20
        max_use = -1
        max_cycle = -1
        text = "$Tribute1 shoots their gun at $Tribute2. $Tribute1 forgot to turn off the safety and $Tribute2 manages to escape."
        tribute_changes = [
            { },
            { enemies = [[1, 1]] },
        ]
        tribute_requirements = [
            { relationship = { 2 = "notallies"} },
            { },
        ]

    [[cycles.events]]
        weight = 20
        max_use = -1
        max_cycle = -1
        text = "$Tribute1 obtains a bass-boosted microphone and screams into $Tribute2's ears, temporarily deafening them."
        tribute_changes = [
            { },
            { power = -5, enemies = [[1, 1]]},
        ]
        tribute_requirements = [
            { relationship = { 2 = "notallies"} },
            { },
        ]

    [[cycles.events]]
        weight = 20
        max_use = -1
        max_cycle = -1
        text = "$Tribute1 aggressively pulls at $Tribute2's hair but they manage to escape."
        tribute_changes = [
            { },
            { power = -5, enemies = [[1, 1]]},
        ]
        tribute_requirements = [
            { relationship = { 2 = "notallies"} },
            { },
        ]

    [[cycles.events]]
        weight = 20
        max_use = -1
        max_cycle = -1
        text = "$Tribute1 kicks $Tribute2 in the gut, forcing $OP2 to run away."
        tribute_changes = [
            { },
            { power = -10, enemies = [[1, 1]]},
        ]
        tribute_requirements = [
            { relationship = { 2 = "notallies"} },
            { },
        ]

    [[cycles.events]]
        weight = 20
        max_use = -1
        max_cycle = -1
        text = "$Tribute1 slaps $Tribute2. They flee out of shame."
        tribute_changes = [
            { },
            { power = -1, enemies = [[1, 1]]},
        ]
        tribute_requirements = [
            { relationship = { 2 = "notallies"} },
            { },
        ]

    [[cycles.events]]
        weight = 20
        max_use = -1
        max_cycle = -1
        text = "$Tribute1 hastily grabs a poster of his favourite anime."
        tribute_changes = [
            { power = 1 },
        ]

    [[cycles.events]]
        weight = 20
        max_use = -1
        max_cycle = -1
        text = "$Tribute1 runs away from the Oasis crying."
        tribute_changes = [
            { power = -2 },
        ]

    [[cycles.events]]
        weight = 20
        max_use = -1
        max_cycle = -1
        text = "$Tribute1 grabs a skateboard and leaves the Oasis in style."
        tribute_changes = [
            { power = 1 },
        ]

    [[cycles.events]]
        weight = 20
        max_use = -1
        max_cycle = -1
        text = "$Tribute1 doesn't know what to do, running away from the Oasis empty-handed."
        tribute_changes = [
            { },
        ]

    [[cycles.events]]
        weight = 20
        max_use = -1
        max_cycle = -1
        text = "$Tribute1 finds farming seeds and escapes the Oasis."
        tribute_changes = [
            { power = 5 },
        ]

    [[cycles.events]]
        weight = 20
        max_use = -1
        max_cycle = -1
        text = "$Tribute1 finds a backpack with one durian in it and escapes the Oasis."
        tribute_changes = [
            { power = 5 },
        ]

    [[cycles.events]]
        weight = 20
        max_use = -1
        max_cycle = -1
        text = "$Tribute1 finds a suppressor. It does not fit on the weapon he found."
        tribute_changes = [
            { power = 20 }, # They *have* found a weapon
        ]

    [[cycles.events]]
        weight = 20
        max_use = -1
        max_cycle = -1
        text = "$Tribute1 finds a belt of ammunition and escapes the Oasis."
        tribute_changes = [
            { power = 15 },
        ]

    [[cycles.events]]
        weight = 10
        max_use = -1
        max_cycle = -1
        text = "$Tribute1 tosses an unpinned frag grenade and destroys a stash of weapons before running away from the Oasis."
        tribute_changes = [
            { },
        ]

    [[cycles.events]]
        weight = 10
        max_use = -1
        max_cycle = -1
        text = "$Tribute1 tosses a frag grenade and destroys a stash of weapons before running away from the Oasis. It does not blow up, as $Tribute1 did not pull the pin."
        tribute_changes = [
            { },
        ]

    [[cycles.events]]
        weight = 20
        max_use = -1
        max_cycle = -1
        text = "$Tribute1 flirts with $Tribute2, scaring $OP2 off from the Oasis."
        tribute_changes = [
            { },
            { power = -1, enemies = [[1, 1]]},
        ]

    [[cycles.events]]
        weight = 20
        max_use = -1
        max_cycle = -1
        text = "$Tribute1 tries to shoot at $Tribute2 but $OP1 weapon is empty."
        tribute_changes = [
            { power = -1 },
            { enemies = [[1, 1]]},
        ]
        tribute_requirements = [
            { relationship = { 2 = "notallies"} },
            { },
        ]

    [[cycles.events]]
        weight = 20
        max_use = -1
        max_cycle = -1
        text = "$Tribute1 and $Tribute2 work together to drown $Tribute3."
        tribute_changes = [
            { kills = 1 },
            { kills = 1 },
            { status = 1 },
        ]
        tribute_requirements = [
            { relationship = { 2 = "allies", 3 = "notallies"} },
            { relationship = { 1 = "allies", 3 = "notallies"} },
            { },
        ]

    [[cycles.events]]
        weight = 5
        max_use = 5 # Limited cuz BOOOORING
        max_cycle = -1
        text = "$Tribute1 cannot handle the circumstances and presses Alt + F4."
        tribute_changes = [
            { status = 1, kills = 1 },
        ]

    [[cycles.events]]
        weight = 10
        max_use = -1
        max_cycle = -1
        text = "$Tribute1 steps off $PA1 podium too soon and blows up."
        tribute_changes = [
            { status = 1 },
        ]

    [[cycles.events]]
        weight = 10
        max_use = -1
        max_cycle = -1
        text = "$Tribute1 accidentally steps on a landmine."
        tribute_changes = [
            { status = 1 },
        ]

    [[cycles.events]]
        weight = 10
        max_use = -1
        max_cycle = -1
        text = "$Tribute1 falls into a Sinspreader's maw and gets consumed."
        tribute_changes = [
            { status = 1 },
        ]

    [[cycles.events]]
        weight = 10
        max_use = -1
        max_cycle = -1
        text = "$Tribute1 found a pressure cooker and tried to open it. It was an IED which promptly exploded."
        tribute_changes = [
            { status = 1 },
        ]

    [[cycles.events]]
        weight = 10
        max_use = -1
        max_cycle = -1
        text = "$Tribute1 got squished to death by a stray Toad Idol."
        tribute_changes = [
            { status = 1 },
        ]

    [[cycles.events]]
        weight = 10
        max_use = -1
        max_cycle = -1
        text = "$Tribute1 fell into a pit of Entropy Liquid."
        tribute_changes = [
            { status = 1 },
        ]

    [[cycles.events]]
        weight = 10
        max_use = -1
        max_cycle = -1
        text = "$Tribute1 forgets his trigger discipline and fires into his own chest, bleeding out to death."
        tribute_changes = [
            { status = 1, kills = 1 },
        ]

    [[cycles.events]]
        weight = 10
        max_use = -1
        max_cycle = -1
        text = "AU's air support fired a cruise missile, killing $Tribute1 and $Tribute2."
        tribute_changes = [
            { status = 1 },
            { status = 1 },
        ]

    [[cycles.events]]
        weight = 10
        max_use = -1
        max_cycle = -1
        text = "AU's air support fired a cruise missile, killing $Tribute1, $Tribute2 and $Tribute3."
        tribute_changes = [
            { status = 1 },
            { status = 1 },
            { status = 1 },
        ]

    [[cycles.events]]
        weight = 10
        max_use = -1
        max_cycle = -1
        text = "AU's air support fired a cruise missile, killing $Tribute1, $Tribute2, $Tribute3 and $Tribute4."
        tribute_changes = [
            { status = 1 },
            { status = 1 },
            { status = 1 },
            { status = 1 },
        ]

    [[cycles.events]]
        weight = 20
        max_use = -1
        max_cycle = -1
        text = "$Tribute1 throws a Coffee Mug into $Tribute2's head."
        tribute_changes = [
            { kills = 1 },
            { status = 1 },
        ]
        tribute_requirements = [
            { relationship = { 2 = "notallies"} },
            { },
        ]

    [[cycles.events]]
        weight = 20
        max_use = -1
        max_cycle = -1
        text = "$Tribute1 catches $Tribute2 off guard and kills $OP2."
        tribute_changes = [
            { kills = 1 },
            { status = 1 },
        ]
        tribute_requirements = [
            { relationship = { 2 = "notallies"} },
            { },
        ]

    [[cycles.events]]
        weight = 20
        max_use = -1
        max_cycle = -1
        text = "$Tribute1 strangles $Tribute2 after engaging in a fist fight."
        tribute_changes = [
            { kills = 1 },
            { status = 1 },
        ]
        tribute_requirements = [
            { relationship = { 2 = "notallies"} },
            { },
        ]

    [[cycles.events]]
        weight = 20
        max_use = -1
        max_cycle = -1
        text = "$Tribute1 shoots an arrow into $Tribute2's head."
        tribute_changes = [
            { kills = 1 },
            { status = 1 },
        ]
        tribute_requirements = [
            { relationship = { 2 = "notallies"} },
            { },
        ]


    [[cycles.events]]
        weight = 20
        max_use = -1
        max_cycle = -1
        text = "$Tribute1 bashes $Tribute2's head against a rock several times."
        tribute_changes = [
            { kills = 1 },
            { status = 1 },
        ]
        tribute_requirements = [
            { relationship = { 2 = "notallies"} },
            { },
        ]

    [[cycles.events]]
        weight = 20
        max_use = -1
        max_cycle = -1
        text = "$Tribute1 snaps $Tribute2's neck."
        tribute_changes = [
            { kills = 1 },
            { status = 1 },
        ]
        tribute_requirements = [
            { relationship = { 2 = "notallies"} },
            { },
        ]

    [[cycles.events]]
        weight = 20
        max_use = -1
        max_cycle = -1
        text = "$Tribute1 stabs $Tribute2 while $PA2 back is turned."
        tribute_changes = [
            { kills = 1 },
            { status = 1 },
        ]
        tribute_requirements = [
            { relationship = { 2 = "notallies"} },
            { },
        ]

    [[cycles.events]]
        weight = 20
        max_use = -1
        max_cycle = -1
        text = "$Tribute1 severely injures $Tribute2, but puts $OP2 out of $PA2 misery."
        tribute_changes = [
            { kills = 1 },
            { status = 1 },
        ]
        tribute_requirements = [
            { relationship = { 2 = "notallies"} },
            { },
        ]

    [[cycles.events]]
        weight = 20
        max_use = -1
        max_cycle = -1
        text = "$Tribute1 severely injures $Tribute2 and leaves $OP2 to die."
        tribute_changes = [
            { kills = 1 },
            { status = 1 },
        ]
        tribute_requirements = [
            { relationship = { 2 = "notallies"} },
            { },
        ]

    [[cycles.events]]
        weight = 20
        max_use = -1
        max_cycle = -1
        text = "$Tribute1 pushes $Tribute2 off a cliff during a knife fight."
        tribute_changes = [
            { kills = 1 },
            { status = 1 },
        ]
        tribute_requirements = [
            { relationship = { 2 = "notallies"} },
            { },
        ]

    [[cycles.events]]
        weight = 20
        max_use = -1
        max_cycle = -1
        text = "$Tribute1 throws a knife into $Tribute2's chest."
        tribute_changes = [
            { kills = 1 },
            { status = 1 },
        ]
        tribute_requirements = [
            { relationship = { 2 = "notallies"} },
            { },
        ]

    [[cycles.events]]
        weight = 20
        max_use = -1
        max_cycle = -1
        text = "$Tribute1 is unable to convince $Tribute2 to not kill $OP1."
        tribute_changes = [
            { status = 1 },
            { kills = 1 },
        ]
        tribute_requirements = [
            { relationship = { 2 = "notallies"} },
            { },
        ]

    [[cycles.events]]
        weight = 20
        max_use = -1
        max_cycle = -1
        text = "$Tribute1 convinces $Tribute2 to not kill $OP1, only to kill $OP2 instead."
        tribute_changes = [
            { kills = 1 },
            { status = 1 },
        ]
        tribute_requirements = [
            { relationship = { 2 = "notallies"} },
            { },
        ]

    [[cycles.events]]
        weight = 20
        max_use = -1
        max_cycle = -1
        text = "$Tribute1 falls into MICA's Love & Hope and dies."
        tribute_changes = [
            { status = 1 },
        ]

    [[cycles.events]]
        weight = 20
        max_use = -1
        max_cycle = -1
        text = "$Tribute1, $Tribute2, and $Tribute3 start fighting, but $Tribute2 runs away as $Tribute1 kills $Tribute3."
        tribute_changes = [
            { kills = 1 },
            { power = -5, enemies = [[1, 1], [3, 1]]},
            { status = 1 },
        ]
        tribute_requirements = [
            { relationship = { 2 = "notallies", 3 = "notallies"} },
            { relationship = { 1 = "notallies", 3 = "notallies"} },
            { relationship = { 1 = "notallies", 2 = "notallies"} },
        ]

    [[cycles.events]]
        weight = 20
        max_use = -1
        max_cycle = -1
        text = "$Tribute1 kills $Tribute2 with $PA2 own weapon."
        tribute_changes = [
            { kills = 1 },
            { status = 1 },
        ]
        tribute_requirements = [
            { relationship = { 2 = "notallies"} },
            { },
        ]

    [[cycles.events]]
        weight = 20
        max_use = -1
        max_cycle = -1
        text = "$Tribute1 overpowers $Tribute2, killing $OP2."
        tribute_changes = [
            { kills = 1 },
            { status = 1 },
        ]
        tribute_requirements = [
            { relationship = { 2 = "notallies"} },
            { },
        ]

    [[cycles.events]]
        weight = 20
        max_use = -1
        max_cycle = -1
        text = "$Tribute1 kills $Tribute2 as $SP2 tries to run."
        tribute_changes = [
            { kills = 1 },
            { status = 1 },
        ]
        tribute_requirements = [
            { relationship = { 2 = "notallies"} },
            { },
        ]

    [[cycles.events]]
        weight = 5
        max_use = 1
        max_cycle = -1
        text = "$Tribute1, $Tribute2, $Tribute3, and $Tribute4 form a suicide pact, killing themselves."
        tribute_changes = [
            { status = 1, kills = 1 },
            { status = 1, kills = 1 },
            { status = 1, kills = 1 },
            { status = 1, kills = 1 },
        ]
        tribute_requirements = [
            { relationship = { 2 = "allies", 3 = "allies", 4 = "allies"} },
            { relationship = { 1 = "allies", 3 = "allies", 4 = "allies"} },
            { relationship = { 1 = "allies", 2 = "allies", 4 = "allies"} },
            { relationship = { 1 = "allies", 2 = "allies", 3 = "allies"} }
        ]

    [[cycles.events]]
        weight = 20
        max_use = -1
        max_cycle = -1
        text = "$Tribute1 and $Tribute2 fight $Tribute3 and $Tribute4. $Tribute1 and $Tribute2 survive."
        tribute_changes = [
            { kills = 2 },
            { kills = 2 },
            { status = 1 },
            { status = 1 },
        ]
        tribute_requirements = [
            { relationship = { 2 = "allies", 3 = "notallies", 4 = "notallies"} },
            { relationship = { 1 = "allies", 3 = "notallies", 4 = "notallies"} },
            { relationship = { 1 = "notallies", 2 = "notallies", 4 = "allies"} },
            { relationship = { 1 = "notallies", 2 = "notallies", 3 = "allies"} }
        ]

    [[cycles.events]]
        weight = 20
        max_use = -1
        max_cycle = -1
        text = "$Tribute1 attacks $Tribute2, but $Tribute3 protects $OP2, killing $Tribute1."
        tribute_changes = [
            { status = 1 },
            { allies = [[3, 1]] },
            { kills = 1, power = 15 },
        ]
    tribute_requirements = [
            { relationship = { 2 = "notallies" } },
            { },
            { relationship = { 2 = "allies"} },
        ]

    [[cycles.events]]
        weight = 20
        max_use = -1
        max_cycle = -1
        text = "$Tribute1 strangles $Tribute2 with a rope $SP1 found."
        tribute_changes = [
            { kills = 1 },
            { status = 1 },
        ]
        tribute_requirements = [
            { relationship = { 2 = "notallies"} },
            { },
        ]

    [[cycles.events]]
        weight = 20
        max_use = -1
        max_cycle = -1
        text = "$Tribute1 kills $Tribute2 for $PA2 supplies."
        tribute_changes = [
            { kills = 1, power = 20 },
            { status = 1 },
        ]
        tribute_requirements = [
            { relationship = { 2 = "notallies"} },
            { },
        ]

    [[cycles.events]]
        weight = 20
        max_use = -1
        max_cycle = -1
        text = "$Tribute1 shoots a gun at $Tribute2, but misses and kills $Tribute3 instead."
        tribute_changes = [
            { kills = 1 },
            { enemies = [[1, 1]] },
            { status = 1 },
        ]
        tribute_requirements = [
            { relationship = { 2 = "notallies"} },
            { relationship = { 1 = "notallies"} },
            { },
        ]

    [[cycles.events]]
        weight = 20
        max_use = -1
        max_cycle = -1
        text = "$Tribute1 stabs $Tribute2 with a tree branch."
        tribute_changes = [
            { kills = 1 },
            { status = 1 },
        ]
        tribute_requirements = [
            { relationship = { 2 = "notallies"} },
            { },
        ]


[[cycles]]
    name = "Day"
    weight = 1000
    allow_item_events = "all"

    [[cycles.events]]
        text = "$Tribute1 yeeted $Tribute2 into the void."
        weight = 10
        max_use = -1
        max_cycle = -1
        tribute_changes = [
            { kills = 1 },
            { status = 1 },
        ]
        tribute_requirements = [
            { relationship = { 2 = "notallies"} },
            { },
        ]

    [[cycles.events]]
        text = "$Tribute1 searches for fragments."
        weight = 20
        max_use = -1
        max_cycle = -1
        tribute_changes = [
            { power = 1 },
        ]
    
    [[cycles.events]]
        text = "$Tribute1 injures $RP1."
        weight = 20
        max_use = -1
        max_cycle = -1
        tribute_changes = [
            { power = -5 },
        ]

    [[cycles.events]]
        text = "$Tribute1 explores the Matrix."
        weight = 20
        max_use = -1
        max_cycle = -1
        tribute_changes = [
            { },
        ]

    [[cycles.events]]
        text = "$Tribute1 hides inside Hel."
        weight = 20
        max_use = -1
        max_cycle = -1
        tribute_changes = [
            { },
        ]

    [[cycles.events]]
        text = "$Tribute1 fishes."
        weight = 20
        max_use = -1
        max_cycle = -1
        tribute_changes = [
            { power = 1 },
        ]

    [[cycles.events]]
        text = "$Tribute1 sharpens $PP1 spear."
        weight = 20
        max_use = -1
        max_cycle = -1
        tribute_changes = [
            { power = 5 },
        ]

    [[cycles.events]]
        text = "$Tribute1 discovers a Matrix dungeon."
        weight = 20
        max_use = -1
        max_cycle = -1
        tribute_changes = [
            { power = 5 },
        ]

    [[cycles.events]]
        text = "$Tribute1 collects fruit from a tree."
        weight = 20
        max_use = -1
        max_cycle = -1
        tribute_changes = [
            { power = 5 },
        ]

    [[cycles.events]]
        text = "$Tribute1 searches for a water source."
        weight = 20
        max_use = -1
        max_cycle = -1
        tribute_changes = [
            { powern = 5 },
        ]

    [[cycles.events]]
        text = "$Tribute1 tries to sleep through the entire day."
        weight = 20
        max_use = -1
        max_cycle = -1
        tribute_changes = [
            { powern = 5 },
        ]

    [[cycles.events]]
        text = "$Tribute1 constructs a loft."
        weight = 10
        max_use = -1
        max_cycle = 2
        tribute_changes = [
            { power = 10 },
        ]

    [[cycles.events]]
        text = "$Tribute1 practices $PP1 punches against a Baalia Training Machine."
        weight = 10
        max_use = -1
        max_cycle = -1
        tribute_changes = [
            { power = 10 },
        ]

    [[cycles.events]]
        text = "$Tribute1 thinks about home."
        weight = 20
        max_use = -1
        max_cycle = -1
        tribute_changes = [
            { powern = -1 },
        ]

    [[cycles.events]]
        text = "$Tribute1 is hit by 1 blocks while farming Algos."
        weight = 20
        max_use = -1
        max_cycle = -1
        tribute_changes = [
            { power = -2 },
        ]

    [[cycles.events]]
        text = "$Tribute1 searches for wood."
        weight = 20
        max_use = -1
        max_cycle = -1
        tribute_changes = [
            { power = 5 },
        ]

    [[cycles.events]]
        text = "$Tribute1 picks flowers."
        weight = 20
        max_use = -1
        max_cycle = -1
        tribute_changes = [
            { powern = 1 },
        ]

    [[cycles.events]]
        text = "$Tribute1 sees balloons rising in the distance, but decides not to investigate."
        weight = 20
        max_use = -1
        max_cycle = -1
        tribute_changes = [
            { },
        ]

    [[cycles.events]]
        text = "$Tribute1 travels to higher ground."
        weight = 20
        max_use = -1
        max_cycle = -1
        tribute_changes = [
            { power = 10 },
        ]

    [[cycles.events]]
        text = "$Tribute1 discovers a river"
        weight = 20
        max_use = -1
        max_cycle = -1
        tribute_changes = [
            { power = 10 },
        ]

    [[cycles.events]]
        text = "$Tribute1 hunts for other tributes."
        weight = 20
        max_use = -1
        max_cycle = -1
        tribute_changes = [
            { },
        ]
        tribute_requirements = [
            { power = [">", 500]},
            # Not hunting when hurt
        ]

    [[cycles.events]]
        text = "$Tribute1 questions $PA1 sanity."
        weight = 20
        max_use = -1
        max_cycle = -1
        tribute_changes = [
            { power = -5 },
        ]

    [[cycles.events]]
        text = "$Tribute1 receives a poster from an unknown sponsor. $SP1_C reads the poster and its about the Rossartist Propaganda."
        weight = 20
        max_use = -1
        max_cycle = 3
        tribute_changes = [
            { },
        ]

    [[cycles.events]]
        text = "$Tribute1 decides to become one with the Tree."
        weight = 20
        max_use = -1
        max_cycle = -1
        tribute_changes = [
            { power = 5 },
        ]

    [[cycles.events]]
        text = "$Tribute1 receives an alert from an unknown sponsor. $SP1_C looks up in the sky and its filled with the NordVPN logo."
        weight = 20
        max_use = -1
        max_cycle = -1
        tribute_changes = [
            { power = -1 },
        ]

    [[cycles.events]]
        text = "$Tribute1 receives a help and advice guide. $SP1_C can't read it and throws it away."
        weight = 20
        max_use = -1
        max_cycle = -1
        tribute_changes = [
            { power = -1 },
        ]

    [[cycles.events]]
        text = "$Tribute1 mines for algos."
        weight = 20
        max_use = -1
        max_cycle = -1
        tribute_changes = [
            { power = 1 },
        ]

    [[cycles.events]]
        text = "$Tribute1 receives a Grand Starfall from an unknown sponsor. They did not manage to parry it."
        weight = 1
        max_use = -1
        max_cycle = 3
        tribute_changes = [
            { status = 1 },
        ]
        tribute_requirements = [
            { power = ["<", 600]},
        ]

    [[cycles.events]]
        text = "$Tribute1 receives a Grand Starfall from an unknown sponsor. They managed to parry it in time."
        weight = 1
        max_use = -1
        max_cycle = 3
        tribute_changes = [
            { power = 25 },
        ]
        tribute_requirements = [
            { power = [">", 600]},
        ]

    [[cycles.events]]
        text = "$Tribute1 sprays $Tribute2 away."
        weight = 20
        max_use = -1
        max_cycle = -1
        tribute_changes = [
            { },
            { notenemies = [[1, 1]] },
        ]

    [[cycles.events]]
        text = "$Tribute1 attacks $Tribute2, but $Tribute2 manages to escape."
        weight = 20
        max_use = -1
        max_cycle = -1
        tribute_changes = [
            { },
            { enemies = [[1, 1]] },
        ]
        tribute_requirements = [
            { relationship = { 2 = "notallies"} },
            { },
        ]

    [[cycles.events]]
        text = "$Tribute1 diverts $Tribute2's attention and runs away."
        weight = 20
        max_use = -1
        max_cycle = -1
        tribute_changes = [
            { },
            { enemies = [[1, 1]] },
        ]
        tribute_requirements = [
            { relationship = { 2 = "notallies"} },
            { },
        ]

    [[cycles.events]]
        text = "$Tribute1 suspiciously stalks $Tribute2."
        weight = 20
        max_use = -1
        max_cycle = -1
        tribute_changes = [
            { allies = [[2, 1]] }, 
            { enemies = [[1, 1]] },
        ]
        tribute_requirements = [
            { relationship = { 2 = "notenemies"} },
            { },
        ]

    [[cycles.events]]
        text = "$Tribute1 chases $Tribute2 but fails to catch $OP2."
        weight = 20
        max_use = -1
        max_cycle = -1
        tribute_changes = [
            { },
            { enemies = [[1, 1]] },
        ]
        tribute_requirements = [
            { relationship = { 2 = "notenemies"} },
            { },
        ]

    [[cycles.events]]
        text = "$Tribute1 steals from $Tribute2 while $SP2 isn't looking."
        weight = 2
        max_use = -1
        max_cycle = 5
        tribute_changes = [
            { itemg = 1 },
            { iteml = 1, enemies = [[1, 1]] },
        ]
        tribute_requirements = [
            { relationship = { 2 = "notallies"} },
            { },
        ]

    [[cycles.events]]
        text = "$Tribute1 and $Tribute2 form an alliance."
        weight = 4
        max_use = -1
        max_cycle = -1
        tribute_changes = [
            { allies = [[2, 1]] },
            { allies = [[1, 1]] },
        ]
        tribute_requirements = [
            { relationship = { 2 = "notenemies"} },
            { relationship = { 1 = "notenemies"} },
        ]

    [[cycles.events]]
        text = "$Tribute2 encountered $Tribute1 at an unfortunate time. $Triubte1 now considers $OP2 an enemy."
        weight = 1
        max_use = -1
        max_cycle = -1
        tribute_changes = [
            { enemies = [[2, 1]] },
            { },
        ]
        tribute_requirements = [
            { relationship = { 2 = "notenemies"} },
            { },
        ]

    [[cycles.events]]
        text = "$Tribute1 runs away from $Tribute2."
        weight = 20
        max_use = -1
        max_cycle = -1
        tribute_changes = [
            { power = -5 },
            { },
        ]
        tribute_requirements = [
            { relationship = { 2 = "notallies" } },
            { },
        ]

    [[cycles.events]]
        text = "$Tribute1 defeats $Tribute2 in a fight but spares $PA2 life."
        weight = 20
        max_use = -1
        max_cycle = -1
        tribute_changes = [
            { power = 10 },
            { power = -5 },
        ]
        tribute_requirements = [
            { relationship = { 2 = "notallies" } },
            { },
        ]

    [[cycles.events]]
        text = "$Tribute1 and $Tribute2 work together for the day."
        weight = 20
        max_use = -1
        max_cycle = -1
        tribute_changes = [
            { power = 5 },
            { power = 5 },
        ]
        tribute_requirements = [
            { relationship = { 2 = "allies" } },
            { relationship = { 1 = "allies" } },
        ]

    [[cycles.events]]
        text = "$Tribute1 begs for $Tribute2 to kill $OP1. $SP2_C refuses, keeping $Tribute1 alive."
        weight = 20
        max_use = -1
        max_cycle = -1
        tribute_changes = [
            { },
            { power = 5 },
        ]
        tribute_requirements = [
            { relationship = { 2 = "notenemies" } },
            { relationship = { 1 = "allies" } },
        ]

    [[cycles.events]]
        text = "$Tribute1, $Tribute2, $Tribute3, and $Tribute4 raid $Tribute5's camp while $SP5 is hunting."
        weight = 20
        max_use = -1
        max_cycle = -1
        tribute_changes = [
            { power = 10 },
            { power = 10 },
            { power = 10 },
            { power = 10 },
            { power = -15, relationship = { 1 = "enemies", 2 = "enemies", 3 = "enemies", 4 = "enemies" } },
        ]
        tribute_requirements = [
            { relationship = { 2 = "allies", 3 = "allies", 4 = "allies" } },
            { relationship = { 1 = "allies", 3 = "allies", 4 = "allies" } },
            { relationship = { 1 = "allies", 2 = "allies", 4 = "allies" } },
            { relationship = { 1 = "allies", 2 = "allies", 3 = "allies" } },
            { },
        ]

    [[cycles.events]]
        text = "$Tribute1 overhears $Tribute2 and $Tribute3 talking in the distance."
        weight = 20
        max_use = -1
        max_cycle = -1
        tribute_changes = [
            { },
            { },
            { },
        ]
        tribute_requirements = [
            { relationship = { } },
            { relationship = { 3 = "allies" } },
            { relationship = { 2 = "allies" } },
        ]

    [[cycles.events]]
        text = "$Tribute1 and $Tribute2 split up to search for resources."
        weight = 20
        max_use = -1
        max_cycle = -1
        tribute_changes = [
            { power = 10 },
            { power = 10 },
        ]
        tribute_requirements = [
            { relationship = { 2 = "allies" } },
            { relationship = { 1 = "allies" } },
        ]

    [[cycles.events]]
        text = "$Tribute1 tends to $Tribute2's wounds."
        weight = 20
        max_use = -1
        max_cycle = -1
        tribute_changes = [
            { },
            { powern = 20 },
        ]
        tribute_requirements = [
            { relationship = { 2 = "allies" } },
            { power = ["<", 500]},
        ]

    [[cycles.events]]
        text = "$Tribute1 sprains $PP1 ankle while running away from $Tribute2."
        weight = 20
        max_use = -1
        max_cycle = -1
        tribute_changes = [
            { power = -5 },
            { },
        ]
        tribute_requirements = [
            { relationship = { 2 = "notallies" } },
            { },
        ]

    [[cycles.events]]
        text = "$Tribute1 and $Tribute2 hunt for other tributes."
        weight = 20
        max_use = -1
        max_cycle = -1
        tribute_changes = [
            { power = 2 },
            { power = 2 },
        ]
        tribute_requirements = [
            { relationship = { 2 = "allies" } },
            { relationship = { 1 = "allies" } },
        ]

    [[cycles.events]]
        text = "$Tribute1, $Tribute2, and $Tribute3 hunt for other tributes."
        weight = 20
        max_use = -1
        max_cycle = -1
        tribute_changes = [
          { power = 2 },
          { power = 2 },
          { power = 2 },
        ]
        tribute_requirements = [
          { relationship = { 2 = "allies", 3 = "allies" } },
          { relationship = { 1 = "allies", 3 = "allies" } },
          { relationship = { 1 = "allies", 2 = "allies" } },
        ]

    [[cycles.events]]
        text = "$Tribute1, $Tribute2, $Tribute3, and $Tribute4 hunt for other tributes."
        weight = 20
        max_use = -1
        max_cycle = -1
        tribute_changes = [
          { power = 2 },
          { power = 2 },
          { power = 2 },
          { power = 2 },
        ]
        tribute_requirements = [
          { relationship = { 2 = "allies", 3 = "allies", 4 = "allies" } },
          { relationship = { 1 = "allies", 3 = "allies", 4 = "allies" } },
          { relationship = { 1 = "allies", 2 = "allies", 4 = "allies" } },
          { relationship = { 1 = "allies", 2 = "allies", 3 = "allies" } },
        ]

    [[cycles.events]]
        text = "$Tribute1, $Tribute2, $Tribute3, $Tribute4, and $Tribute5 hunt for other tributes."
        weight = 20
        max_use = -1
        max_cycle = -1
        tribute_changes = [
          { power = 2 },
          { power = 2 },
          { power = 2 },
          { power = 2 },
          { power = 2 },
        ]
        tribute_requirements = [
          { relationship = { 2 = "allies", 3 = "allies", 4 = "allies", 5 = "allies" } },
          { relationship = { 1 = "allies", 3 = "allies", 4 = "allies", 5 = "allies" } },
          { relationship = { 1 = "allies", 2 = "allies", 4 = "allies", 5 = "allies" } },
          { relationship = { 1 = "allies", 2 = "allies", 3 = "allies", 5 = "allies" } },
          { relationship = { 1 = "allies", 2 = "allies", 3 = "allies", 4 = "allies" } },
        ]


    [[cycles.events]]
        text = "$Tribute1, $Tribute2, $Tribute4 and $Tribute5 overestimated their ability to handle Exception Protocol."
        weight = 1
        max_use = -1
        max_cycle = 2
        tribute_changes = [
            { status = 1 },
            { status = 1 },
            { status = 1 },
            { status = 1 },
            { status = 1 },
        ]
        tribute_requirements = [
            { relationship = { 2 = "notenemies", 3 = "notenemies", 4 = "notenemies", 5 = "notenemies"} },
            { relationship = { 1 = "notenemies", 3 = "notenemies", 4 = "notenemies", 5 = "notenemies"} },
            { relationship = { 1 = "notenemies", 2 = "notenemies", 4 = "notenemies", 5 = "notenemies"} },
            { relationship = { 1 = "notenemies", 2 = "notenemies", 3 = "notenemies", 5 = "notenemies"} },
            { relationship = { 1 = "notenemies", 2 = "notenemies", 3 = "notenemies", 4 = "notenemies"} },
        ]


[[cycles]]
    name = "Night"
    weight = -1000
    allow_item_events = "cycle"

    [[cycles.events]]
        text = "$Tribute1 sleeps."
        weight = 2
        max_use = -1
        max_cycle = -1
        tribute_changes = [
            { },
        ]

    [[cycles.events]]
        text = "$Tribute1 has a nightmare."
        weight = 1
        max_use = -1
        max_cycle = -1
        tribute_changes = [
            { power = -1 },
        ]

    [[cycles.events]]
        text = "$Tribute1 robs $Tribute2 while they sleep."
        weight = 2
        max_use = -1
        max_cycle = 5
        tribute_changes = [
            { itemg = 1 },
            { iteml = 1 },
        ]
        tribute_requirements = [
            { relationship = { 2 = "notallies"} },
            { },
        ]

    [[cycles.events]]
        text = "$Tribute1 tends to $PP1 own wounds."
        weight = 2
        max_use = -1
        max_cycle = -1
        tribute_changes = [
            { powern = 50 },
        ]

    [[cycles.events]]
        weight = 20
        max_use = -1
        max_cycle = -1
        text = "$Tribute1 thinks about home."
        tribute_changes = [
            {}
        ]

    [[cycles.events]]
        weight = 20
        max_use = -1
        max_cycle = -1
        text = "$Tribute1 tends to $Tribute2's wounds."
        tribute_changes = [
            { allies = [[2, 1]] },
            { powern = 50, allies = [[1, 1]] }
        ]
        tribute_requirements = [
            { relationship = { 2 = "notenemies"} },
            { relationship = { 1 = "notenemies"} }
        ]

    [[cycles.events]]
        weight = 20
        max_use = -1
        max_cycle = -1
        text = "$Tribute1 questions $PA1 sanity."
        tribute_changes = [
<<<<<<< HEAD
            {}
=======
            { powern = -10}
>>>>>>> 8df4e1d1
        ]

    [[cycles.events]]
        weight = 20
        max_use = -1
        max_cycle = -1
        text = "$Tribute1 starts a fire."
        tribute_changes = [
            { power = 5 }
        ]

    [[cycles.events]]
        weight = 20
        max_use = -1
        max_cycle = -1
        text = "$Tribute1 sets up camp for the night."
        tribute_changes = [
            { power = 5 }
        ]

    [[cycles.events]]
        weight = 20
        max_use = -1
        max_cycle = -1
        text = "$Tribute1 loses sight of where $SP1 is."
        tribute_changes = [
            { power = -5 }
        ]

    [[cycles.events]]
        weight = 20
        max_use = -1
        max_cycle = -1
        text = "$Tribute1 climbs a tree to rest."
        tribute_changes = [
            { power = 5 },
        ]

    [[cycles.events]]
        weight = 20
        max_use = -1
        max_cycle = -1
        text = "$Tribute1 and $Tribute2 tell stories about themselves to each other."
        tribute_changes = [
            {},
            {}
        ]
        tribute_requirements = [
            { relationship = { 2 = "notenemies"} },
            { relationship = { 1 = "notenemies"} }
        ]

    [[cycles.events]]
        weight = 20
        max_use = -1
        max_cycle = -1
        text = "$Tribute1, $Tribute2, $Tribute3, and $Tribute4 sleep in shifts."
        tribute_changes = [
<<<<<<< HEAD
            {},
            {},
            {},
            {}
=======
            { power = 5 },
            { power = 5 },
            { power = 5 },
            { power = 5 }
>>>>>>> 8df4e1d1
        ]
        tribute_requirements = [
            { relationship = { 2 = "notenemies", 3 = "notenemies", 4 = "notenemies"} },
            { relationship = { 1 = "notenemies", 3 = "notenemies", 4 = "notenemies"} },
            { relationship = { 1 = "notenemies", 2 = "notenemies", 4 = "notenemies"} },
            { relationship = { 1 = "notenemies", 2 = "notenemies", 3 = "notenemies"} }
        ]

    [[cycles.events]]
        weight = 20
        max_use = -1
        max_cycle = -1
        text = "$Tribute1, $Tribute2, and $Tribute3 sleep in shifts."
        tribute_changes = [
<<<<<<< HEAD
            {},
            {},
            {}
=======
            { power = 3 },
            { power = 3 },
            { power = 3 }
>>>>>>> 8df4e1d1
        ]
        tribute_requirements = [
            { relationship = { 2 = "notenemies", 3 = "notenemies"} },
            { relationship = { 1 = "notenemies", 3 = "notenemies"} },
            { relationship = { 1 = "notenemies", 2 = "notenemies"} }
        ]

    [[cycles.events]]
        weight = 20
        max_use = -1
        max_cycle = -1
        text = "$Tribute1 and $Tribute2 sleep in shifts."
        tribute_changes = [
<<<<<<< HEAD
            {},
            {}
=======
            { power = 2 },
            { power = 2 }
>>>>>>> 8df4e1d1
        ]
        

    [[cycles.events]]
        weight = 20
        max_use = -1
        max_cycle = -1
        text = "$Tribute1 sees a fire, but stays hidden."
        tribute_changes = [
            {}
        ]

    [[cycles.events]]
        weight = 20
        max_use = -1
        max_cycle = -1
        text = "$Tribute1 screams for help."
        tribute_changes = [
<<<<<<< HEAD
            {}
=======
            { powern = -5 }
>>>>>>> 8df4e1d1
        ]

    [[cycles.events]]
        weight = 20
        max_use = -1
        max_cycle = -1
        text = "$Tribute1 stays awake all night."
        tribute_changes = [
            { power = -5 }
        ]

    [[cycles.events]]
        weight = 20
        max_use = -1
        max_cycle = -1
        text = "$Tribute1 passes out from exhaustion."
        tribute_changes = [
            { power = -10 }
        ]

    [[cycles.events]]
        weight = 20
        max_use = -1
        max_cycle = -1
        text = "$Tribute1 cooks $PA1 food before putting $PA1 fire out."
        tribute_changes = [
            { power = 15 }
        ]

    [[cycles.events]]
        weight = 20
        max_use = -1
        max_cycle = -1
        text = "$Tribute1 and $Tribute2 run into each other and decide to truce for the night."
        tribute_changes = [
            {},
            {}
        ]
        tribute_requirements = [
            { relationship = { 2 = "notallies"} },
            { relationship = { 1 = "notallies"} }
        ]

    [[cycles.events]]
        weight = 20
        max_use = -1
        max_cycle = -1
<<<<<<< HEAD
        refstring = "(Player1:1) (fends/fends/fends/fends/fend1) (Player2!1), (Player3!1), and (Player4!1) away from [typeC1] fire."
=======
>>>>>>> 8df4e1d1
        text = "$Tribute1 fends $Tribute2, $Tribute3, and $Tribute4 away from $PA1 fire."
        tribute_changes = [
            { power = 10 },
            { power = -10 },
            { power = -10 },
            { power = -10 }
        ]
        tribute_requirements = [
            { relationship = { 2 = "notallies", 3 = "notallies", 4 = "notallies"} },
            {},
            {},
            {}
        ]

    [[cycles.events]]
        weight = 20
        max_use = -1
        max_cycle = -1
        text = "$Tribute1, $Tribute2, and $Tribute3 discuss the games and what might happen in the morning."
        tribute_changes = [
            {},
            {},
            {}
        ]
        tribute_requirements = [
            { relationship = { 2 = "notenemies", 3 = "notenemies"} },
            { relationship = { 1 = "notenemies", 3 = "notenemies"} },
            { relationship = { 1 = "notenemies", 2 = "notenemies"} }
        ]

    [[cycles.events]]
        weight = 20
        max_use = -1
        max_cycle = -1
        text = "$Tribute1 cries $RP1 to sleep."
        tribute_changes = [
            { power = 5 }
        ]

    [[cycles.events]]
        weight = 20
        max_use = -1
        max_cycle = -1
        text = "$Tribute1 tries to treat $PA1 infection."
        tribute_changes = [
            { powern = 20 }
        ]

    [[cycles.events]]
        weight = 20
        max_use = -1
        max_cycle = -1
        text = "$Tribute1 and $Tribute2 talk about the tributes still alive."
        tribute_changes = [
            {},
            {}
        ]
        tribute_requirements = [
            { relationship = { 2 = "notenemies"} },
            { relationship = { 1 = "notenemies"} }
        ]

    [[cycles.events]]
        weight = 20
        max_use = -1
        max_cycle = -1
        text = "$Tribute1 is awoken by nightmares."
        tribute_changes = [
            { power = -5 }
        ]


    [[cycles.events]]
        weight = 20
        max_use = -1
        max_cycle = -1
        text = "$Tribute1 and $Tribute2 huddle for warmth."
        tribute_changes = [
            { power = 10, allies = [[2, 1]] },
            { power = 10, allies = [[1, 1]] }
        ]
        tribute_requirements = [
            { relationship = { 2 = "notenemies"} },
            { relationship = { 1 = "notenemies"} }
        ]
<<<<<<< HEAD

    [[cycles.events]]
        weight = 20
        max_use = -1
        max_cycle = -1
        text = "$Tribute1 thinks about winning."
        tribute_changes = [
            {}
        ]

    [[cycles.events]]
        weight = 20
        max_use = -1
        max_cycle = -1
        text = "$Tribute1, $Tribute2, $Tribute3, and $Tribute4 tell each other ghost stories to lighten the mood."
        tribute_changes = [
            {},
            {},
            {},
            {}
        ]
        tribute_requirements = [
            { relationship = { 2 = "notenemies", 3 = "notenemies", 4 = "notenemies"} },
            { relationship = { 1 = "notenemies", 3 = "notenemies", 4 = "notenemies"} },
            { relationship = { 1 = "notenemies", 2 = "notenemies", 4 = "notenemies"} },
            { relationship = { 1 = "notenemies", 2 = "notenemies", 3 = "notenemies"} }
        ]

    [[cycles.events]]
        weight = 20
        max_use = -1
        max_cycle = -1
        text = "$Tribute1 looks at the night sky."
        tribute_changes = [
            {}
        ]

    [[cycles.events]]
        weight = 20
        max_use = -1
        max_cycle = -1
        text = "$Tribute1 defeats $Tribute2 in a fight, but spares $PA2 life."
        tribute_changes = [
            { enemies = [[2, 1]] },
            { power = -20, enemies = [[1, 1]] }
        ]
        tribute_requirements = [
            { relationship = { 2 = "notallies" } },
            {}
        ]

    [[cycles.events]]
        weight = 20
        max_use = -1
        max_cycle = -1
        text = "$Tribute1 begs for $Tribute2 to kill $OP1. $SP2_C refuses, keeping $Tribute1 alive."
        tribute_changes = [
            { enemies = [[2, 1]] },
            { notenemies = [[1, 1]] }
        ]

    [[cycles.events]]
        weight = 20
        max_use = -1
        max_cycle = -1
        text = "$Tribute1, $Tribute2, $Tribute3, $Tribute4, and $Tribute5 sleep in shifts."
        tribute_changes = [
            {},
            {},
            {},
            {},
            {}
        ]
        tribute_requirements = [
            { relationship = { 2 = "notenemies", 3 = "notenemies", 4 = "notenemies", 5 = "notenemies"} },
            { relationship = { 1 = "notenemies", 3 = "notenemies", 4 = "notenemies", 5 = "notenemies"} },
            { relationship = { 1 = "notenemies", 2 = "notenemies", 4 = "notenemies", 5 = "notenemies"} },
            { relationship = { 1 = "notenemies", 2 = "notenemies", 3 = "notenemies", 5 = "notenemies"} },
            { relationship = { 1 = "notenemies", 2 = "notenemies", 3 = "notenemies", 4 = "notenemies"} }
        ]

    [[cycles.events]]
        weight = 20
        max_use = -1
        max_cycle = -1
        text = "$Tribute1 tries to sing $RP1 to sleep."
        tribute_changes = [
            {}
       ]

    [[cycles.events]]
        weight = 20
        max_use = -1
        max_cycle = -1
        text = "$Tribute1 attempts to start a fire, but is unsuccessful."
        tribute_changes = [
            {},
        ]

    [[cycles.events]]
        weight = 20
        max_use = -1
        max_cycle = -1
        text = "$Tribute1 quietly hums."
        tribute_changes = [
            {},
        ]

    [[cycles.events]]
        weight = 20
        max_use = -1
        max_cycle = -1
        text = "$Tribute1, $Tribute2, and $Tribute3 cheerfully sing songs together."
        tribute_changes = [
            {},
            {},
            {}
        ]
        tribute_requirements = [
            { relationship = { 2 = "notenemies", 3 = "notenemies" } },
            { relationship = { 1 = "notenemies", 3 = "notenemies" } },
            { relationship = { 1 = "notenemies", 2 = "notenemies" } }
        ]

    [[cycles.events]]
        weight = 20
        max_use = -1
        max_cycle = -1
        text = "$Tribute1 lets $Tribute2 into $PA1 loft."
        tribute_changes = [
            { allies = [[2, 1]]},
            { allies = [[1, 1]]}
        ]
        tribute_requirements = [
            { relationship = { 2 = "notenemies" } },
            {}
        ]

    [[cycles.events]]
        weight = 20
        max_use = -1
        max_cycle = -1
        text = "$Tribute1 is unable to start a fire and sleeps without warmth."
        tribute_changes = [
            { power = -5 }
        ]

    [[cycles.events]]
        weight = 20
        max_use = -1
        max_cycle = -1
        text = "$Tribute1 and $Tribute2 hold hands."
        tribute_changes = [
            { allies = [[2, 1]] },
            { allies = [[1, 1]] }
        ]
        tribute_requirements = [
            { relationship = { 2 = "notenemies" } },
            { relationship = { 1 = "notenemies" } }
        ]

    [[cycles.events]]
        weight = 20
        max_use = -1
        max_cycle = -1
        text = "$Tribute1 convinces $Tribute2 to snuggle with $OP1."
        tribute_changes = [
            { allies = [[2 ,1]] },
            { allies = [[1 ,1]] }
        ]
        tribute_requirements = [
            { relationship = { 2 = "notenemies" } },
            {}
        ]

    [[cycles.events]]
        weight = 20
        max_use = -1
        max_cycle = -1
        text = "$Tribute1 receives a poster from an unknown sponsor. $SP1_C reads the poster and its about the Rossartist Propaganda."
        tribute_changes = [
            { power = 10 }
        ]

    [[cycles.events]]
        weight = 20
        max_use = -1
        max_cycle = -1
        text = "$Tribute1 helps $Tribute2 sharpen $PA2 sword."
        tribute_changes = [
            { allies = [[2, 1]] },
            { allies = [[1, 1]] }
        ]
        tribute_requirements = [
            { relationship = { 2 = "notenemies" } },
            { relationship = { 1 = "notenemies" } }
        ]

    [[cycles.events]]
        weight = 20
        max_use = -1
        max_cycle = -1
        text = "$Tribute1 decides to become one with the Tree."
        tribute_changes = [
            { power = 10 }
        ]

    [[cycles.events]]
        weight = 20
        max_use = -1
        max_cycle = -1
        text = "$Tribute1 receives sponsorship from NordVPN. The sky is filled with an advertisement."
        tribute_changes = [
            { power = 10 }
        ]

    [[cycles.events]]
        weight = 20
        max_use = -1
        max_cycle = -1
        text = "$Tribute1 receives a help and advice guide. $SP1_C can't read it and throws it away."
        tribute_changes = [
            { power = -10 }
        ]
    
    [[cycles.events]]
        weight = 20
        max_use = -1
        max_cycle = -1
        text = "$Tribute1 finds a coffin to sleep in, they were plagued by nightmares."
        tribute_changes = [
            { power = -5 }
        ]

    [[cycles.events]]
        weight = 20
        max_use = -1
        max_cycle = -1
        text = "$Tribute1 patiently waits for Ferrari lore to drop."
        tribute_changes = [
            {}
        ]

    [[cycles.events]]
        weight = 20
        max_use = -1
        max_cycle = -1
        text = "$Tribute1 shoots their gun at $Tribute2. $Tribute1 forgot to turn off the safety and $Tribute2 manages to escape."
        tribute_changes = [
            { power = -15 },
            { enemies = [[1, 1]] }
        ]
        tribute_requirements = [
            { relationship = { 2 = "notallies" } },
            {}
        ]

    [[cycles.events]]
        weight = 20
        max_use = -1
        max_cycle = -1
        text = "$Tribute1 receives a help and advice guide from an unknown professor. $SP1_C reads it and clears a Matrix Dungeon."
        tribute_changes = [
            { power = 20 }
        ]

    [[cycles.events]]
        weight = 20
        max_use = -1
        max_cycle = -1
        text = "$Tribute1 thinks of receiving a sponsorship but first a word from today's sponsor - Raid Shadow Le--- $Tribute1 installed Ublock Origin."
        tribute_changes = [
            { power = 10 }
        ]

    [[cycles.events]]
        weight = 20
        max_use = -1
        max_cycle = -1
        text = "$Tribute1 thinks about playing the critically acclaimed MMORPG Fin--- $Tribute1 installed Ublock Origin."
        tribute_changes = [
            { power = 10 }
        ]

    [[cycles.events]]
        weight = 20
        max_use = -1
        max_cycle = -1
        text = "$Tribute1 wishes they got Sanctifier role."
        tribute_changes = [
            {}
        ]

    [[cycles.events]]
        weight = 20
        max_use = -1
        max_cycle = -1
        text = "$Tribute1 longs for affection."
        tribute_changes = [
            {}
        ]

    [[cycles.events]]
        weight = 20
        max_use = -1
        max_cycle = -1
        text = "$Tribute1 practices his aim in the woods. No one is alarmed, but $Tribute2 hears the gunshots."
        tribute_changes = [
            { power = 15 },
            {}
        ]

    [[cycles.events]]
        weight = 20
        max_use = -1
        max_cycle = -1
        text = "$Tribute1 considers cannibalism."
        tribute_changes = [
            {}
        ]

    [[cycles.events]]
        weight = 20
        max_use = -1
        max_cycle = -1
        text = "$Tribute1 survives dysentery."
        tribute_changes = [
            { power = 20 }
        ]

    [[cycles.events]]
        weight = 20
        max_use = -1
        max_cycle = -1
        text = "$Tribute1 convinces $Tribute2 to team up for the night."
        tribute_changes = [
            { allies = [[2, 1]] },
            { allies = [[1, 1]] }
        ]

    [[cycles.events]]
        weight = 20
        max_use = -1
        max_cycle = -1
        text = "$Tribute1 tries to convince $Tribute2 to team up with him but fails."
        tribute_changes = [
            {},
            {}
        ]
        tribute_requirements = [
            { relationship = { 2 = "notallies" } },
            { relationship = { 1 = "notallies" } }
        ]

    [[cycles.events]]
        weight = 20
        max_use = -1
        max_cycle = -1
        refstring = "(Player1:1) gives (Player2:1) a hug."
        text = "$Tribute1 gives $Tribute2 a hug."
        tribute_changes = [
            { allies = [[2, 1]] },
            { allies = [[1, 1]] }
        ]
        tribute_requirements = [
            { relationship = { 2 = "notenemies" } },
            { relationship = { 1 = "notenemies" } }
        ]

=======
>>>>>>> 8df4e1d1

[[items]]
    name = "MP5"
    power = 100
    cycles = ["Day"]
    use_count = 5
    textl = "$Tribute1 ran out of ammo on their MP5."

    [items.base_event]
        text = "$Tribute1 picked up an MP5."
        weight = 10
        max_use = 5
        tribute_changes = [
            { itemg = 0 },
        ]

    [[items.events]]
        text = "$Tribute1 uses $PA1 MP5 to hunt for food."
        weight = 10
        tribute_changes = [
            { power = 15, itemu = 1 },
        ]

    [[items.events]]
        text = "$Tribute1 shoots $Tribute2 with $PA1 MP5."
        weight = 10
        tribute_changes = [
            { kills = 1, itemu = 2 },
            { status = 1 },
        ]
        tribute_requirements = [
            { relationship = { 1 = "notallies"}, itemstatus = [">", 1] },
            { },
        ]

[[items]]
    name = "Advanced Search Command"
    power = 0
    cycles =  ["Bloodbath", "Day", "Feast"]
    use_count = 1
    textl = "$Tribute1 used up all their rolls."

    [items.base_event]
        text = "$Tribute1 found some Advanced Searches."
        weight = 2
        max_use = 5
        tribute_changes = [
            { itemg = 0 },
        ]

    [[items.events]]
        text = "$Tribute1 spent their Advanced Searches to restore $Tribute2."
        weight = 750
        tribute_changes = [
            { itemu = 1 },
            { status = 0, allies = [1, 1], powern = 500},
        ]
        tribute_requirements = [
            { relationship = { 2 = "allies" }},
            { status = 1 },
        ]

    [[items.events]]
        text = "$Tribute1 lost the rate up. $Tribute2 curses MICA from afterlife."
        weight = 250
        tribute_changes = [
            { itemu = 1, powern = -50},
            { },
        ]
        tribute_requirements = [
            { relationship = { 2 = "allies" }},
            { status = 1 },
        ]

[[items]]
    name = "Basic Search Command"
    power = 0
    cycles =  ["Bloodbath", "Day", "Feast"]
    use_count = 1
    textl = "$Tribute1 used up all their rolls."

    [items.base_event]
        text = "$Tribute1 found some Basic Searches."
        weight = 5
        max_use = 7
        tribute_changes = [
            { itemg = 0 },
        ]

    [[items.events]]
        text = "$Tribute1 spent their Basic Searches to restore $Tribute2."
        weight = 500
        tribute_changes = [
            { itemu = 1 },
            { status = 0, powern = -200},
        ]
        tribute_requirements = [
            { },
            { status = 1 },
        ]

    [[items.events]]
        text = "$Tribute1 lost the rate up. $Tribute2 screams at MICA from afterlife."
        weight = 500
        tribute_changes = [
            { itemu = 1, powern = -5 },
            { },
        ]
        tribute_requirements = [
            { },
            { status = 1 },
        ]
<|MERGE_RESOLUTION|>--- conflicted
+++ resolved
@@ -1629,11 +1629,7 @@
         max_cycle = -1
         text = "$Tribute1 questions $PA1 sanity."
         tribute_changes = [
-<<<<<<< HEAD
-            {}
-=======
             { powern = -10}
->>>>>>> 8df4e1d1
         ]
 
     [[cycles.events]]
@@ -1692,17 +1688,10 @@
         max_cycle = -1
         text = "$Tribute1, $Tribute2, $Tribute3, and $Tribute4 sleep in shifts."
         tribute_changes = [
-<<<<<<< HEAD
-            {},
-            {},
-            {},
-            {}
-=======
             { power = 5 },
             { power = 5 },
             { power = 5 },
             { power = 5 }
->>>>>>> 8df4e1d1
         ]
         tribute_requirements = [
             { relationship = { 2 = "notenemies", 3 = "notenemies", 4 = "notenemies"} },
@@ -1717,15 +1706,9 @@
         max_cycle = -1
         text = "$Tribute1, $Tribute2, and $Tribute3 sleep in shifts."
         tribute_changes = [
-<<<<<<< HEAD
-            {},
-            {},
-            {}
-=======
             { power = 3 },
             { power = 3 },
             { power = 3 }
->>>>>>> 8df4e1d1
         ]
         tribute_requirements = [
             { relationship = { 2 = "notenemies", 3 = "notenemies"} },
@@ -1739,73 +1722,64 @@
         max_cycle = -1
         text = "$Tribute1 and $Tribute2 sleep in shifts."
         tribute_changes = [
-<<<<<<< HEAD
+            { power = 2 },
+            { power = 2 }
+        ]
+        
+
+    [[cycles.events]]
+        weight = 20
+        max_use = -1
+        max_cycle = -1
+        text = "$Tribute1 sees a fire, but stays hidden."
+        tribute_changes = [
+            {}
+        ]
+
+    [[cycles.events]]
+        weight = 20
+        max_use = -1
+        max_cycle = -1
+        text = "$Tribute1 screams for help."
+        tribute_changes = [
+            { powern = -5 }
+        ]
+
+    [[cycles.events]]
+        weight = 20
+        max_use = -1
+        max_cycle = -1
+        text = "$Tribute1 stays awake all night."
+        tribute_changes = [
+            { power = -5 }
+        ]
+
+    [[cycles.events]]
+        weight = 20
+        max_use = -1
+        max_cycle = -1
+        text = "$Tribute1 passes out from exhaustion."
+        tribute_changes = [
+            { power = -10 }
+        ]
+
+    [[cycles.events]]
+        weight = 20
+        max_use = -1
+        max_cycle = -1
+        text = "$Tribute1 cooks $PA1 food before putting $PA1 fire out."
+        tribute_changes = [
+            { power = 15 }
+        ]
+
+    [[cycles.events]]
+        weight = 20
+        max_use = -1
+        max_cycle = -1
+        text = "$Tribute1 and $Tribute2 run into each other and decide to truce for the night."
+        tribute_changes = [
             {},
             {}
-=======
-            { power = 2 },
-            { power = 2 }
->>>>>>> 8df4e1d1
-        ]
-        
-
-    [[cycles.events]]
-        weight = 20
-        max_use = -1
-        max_cycle = -1
-        text = "$Tribute1 sees a fire, but stays hidden."
-        tribute_changes = [
-            {}
-        ]
-
-    [[cycles.events]]
-        weight = 20
-        max_use = -1
-        max_cycle = -1
-        text = "$Tribute1 screams for help."
-        tribute_changes = [
-<<<<<<< HEAD
-            {}
-=======
-            { powern = -5 }
->>>>>>> 8df4e1d1
-        ]
-
-    [[cycles.events]]
-        weight = 20
-        max_use = -1
-        max_cycle = -1
-        text = "$Tribute1 stays awake all night."
-        tribute_changes = [
-            { power = -5 }
-        ]
-
-    [[cycles.events]]
-        weight = 20
-        max_use = -1
-        max_cycle = -1
-        text = "$Tribute1 passes out from exhaustion."
-        tribute_changes = [
-            { power = -10 }
-        ]
-
-    [[cycles.events]]
-        weight = 20
-        max_use = -1
-        max_cycle = -1
-        text = "$Tribute1 cooks $PA1 food before putting $PA1 fire out."
-        tribute_changes = [
-            { power = 15 }
-        ]
-
-    [[cycles.events]]
-        weight = 20
-        max_use = -1
-        max_cycle = -1
-        text = "$Tribute1 and $Tribute2 run into each other and decide to truce for the night."
-        tribute_changes = [
-            {},
-            {}
         ]
         tribute_requirements = [
             { relationship = { 2 = "notallies"} },
@@ -1816,10 +1790,6 @@
         weight = 20
         max_use = -1
         max_cycle = -1
-<<<<<<< HEAD
-        refstring = "(Player1:1) (fends/fends/fends/fends/fend1) (Player2!1), (Player3!1), and (Player4!1) away from [typeC1] fire."
-=======
->>>>>>> 8df4e1d1
         text = "$Tribute1 fends $Tribute2, $Tribute3, and $Tribute4 away from $PA1 fire."
         tribute_changes = [
             { power = 10 },
@@ -1905,7 +1875,6 @@
             { relationship = { 2 = "notenemies"} },
             { relationship = { 1 = "notenemies"} }
         ]
-<<<<<<< HEAD
 
     [[cycles.events]]
         weight = 20
@@ -2275,8 +2244,6 @@
             { relationship = { 1 = "notenemies" } }
         ]
 
-=======
->>>>>>> 8df4e1d1
 
 [[items]]
     name = "MP5"
